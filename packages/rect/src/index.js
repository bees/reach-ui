import React, { useRef, useState, useLayoutEffect } from "react";
import Component from "@reach/component-component";
import observeRect from "@reach/observe-rect";
import { func, bool } from "prop-types";

let render = ({ refs, props: { children }, state: { rect } }) =>
  children({ ref: node => (refs.node = node), rect });

let didMount = ({ setState, refs, props }) => {
  if (!refs.node) {
    console.warn("You need to place the ref");
    return;
  }
  refs.observer = observeRect(refs.node, rect => {
    props.onChange && props.onChange(rect);
    setState({ rect });
  });
  if (props.observe) {
    refs.observer.observe();
  }
};

let didUpdate = ({ refs, props, prevProps }) => {
  if (props.observe && !prevProps.observe) {
    refs.observer.observe();
  } else if (!props.observe && prevProps.observe) {
    refs.observer.unobserve();
  }
};

let willUnmount = ({ refs }) => {
  refs.observer.unobserve();
};

let Rect = props => (
  <Component
    {...props}
    refs={{
      node: undefined,
      observer: undefined
    }}
    initialState={{
      rect: undefined
    }}
    didMount={didMount}
    didUpdate={didUpdate}
    willUnmount={willUnmount}
    render={render}
  />
);

Rect.defaultProps = {
  observe: true
};

if (__DEV__) {
  Rect.propTypes = {
    children: func,
    observe: bool,
    onChange: func
  };
}

export function useRect(nodeRef, observe = true) {
  let [rect, setRect] = useState(null);
  let observerRef = useRef(null);
  useLayoutEffect(() => {
    if (nodeRef.current && !observerRef.current) {
      observerRef.current = observeRect(nodeRef.current, setRect);
    }
    if (observe && observerRef.current) {
      observerRef.current.observe();
    }
<<<<<<< HEAD
    return () => {
      if (observerRef.current) {
        observerRef.current.unobserve();
        observerRef.current = null;
      }
    }; 
  }, [observe, nodeRef.current]);
=======
    return () => observerRef.current.unobserve();
    // eslint-disable-next-line react-hooks/exhaustive-deps
  }, [observe]);
>>>>>>> 428684b7
  return rect;
}

export default Rect;<|MERGE_RESOLUTION|>--- conflicted
+++ resolved
@@ -71,19 +71,14 @@
     if (observe && observerRef.current) {
       observerRef.current.observe();
     }
-<<<<<<< HEAD
     return () => {
       if (observerRef.current) {
         observerRef.current.unobserve();
         observerRef.current = null;
       }
     }; 
+  // eslint-disable-next-line react-hooks/exhaustive-deps
   }, [observe, nodeRef.current]);
-=======
-    return () => observerRef.current.unobserve();
-    // eslint-disable-next-line react-hooks/exhaustive-deps
-  }, [observe]);
->>>>>>> 428684b7
   return rect;
 }
 
